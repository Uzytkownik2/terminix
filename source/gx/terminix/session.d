/*
 * This Source Code Form is subject to the terms of the Mozilla Public License, v. 2.0. If a copy of the MPL was not
 * distributed with this file, You can obtain one at http://mozilla.org/MPL/2.0/.
 */
module gx.terminix.session;

import std.conv;
import std.experimental.logger;
import std.format;
import std.json;
import std.uuid;

import gdk.Atom;
import gdk.Event;

import glib.Util;

import gtk.Application;
import gtk.Box;
import gtk.Button;
import gtk.Container;
import gtk.Clipboard;
import gtk.ComboBox;
import gtk.Dialog;
import gtk.Entry;
import gtk.Grid;
import gtk.Label;
import gtk.Main;
import gtk.Menu;
import gtk.MenuItem;
import gtk.Paned;
import gtk.Stack;
import gtk.Widget;
import gtk.Window;

import gx.gtk.util;
import gx.i18n.l10n;
import gx.util.array;

import gx.terminix.application;
import gx.terminix.common;
import gx.terminix.preferences;
import gx.terminix.terminal.terminal;

/**
 * An event that occurs when the session closes, the application window
 * listens to this event and removes the session when received.
 */
alias OnSessionClose = void delegate(Session session);

alias OnSessionDetach = void delegate(Session session, int x, int y, bool isNewSession);

/**
 * An exception that is thrown when a session cannot be created, typically
 * when a failure indeserialization occurs.
 */
class SessionCreationException : Exception {
    this(string msg) {
        super(msg);
    }

    this(string msg, Throwable next) {
        super(msg, next);
    }

    this(Throwable next) {
        super(next.msg, next);
    }
}

/**
 * The session is used to represent a grouping of tiled terminals. It is
 * responsible for managing the layout, de/serialization and session level
 * actions. Note that the Terminal widgets managed by the session are not the
 * actual GTK+ VTE widget but rather a composite widget that includes a title bar,
 * VTE and some overlays. The session does not have direct access to the VTE widget
 * and this design should not change in order to maintain the separation of concerns.
 *
 * From a GTK point of view, a session is just a Box which is used displayed in a
 * GTK Notebook. As a result the application supports multiple sessions at the same
 * time with each one being a separate page. Note that tabs are not shown as it
 * takes too much vertical space and I'll like the UI in Builder which also doesn't do this
 * and which inspired this application.
 */
class Session : Stack {

private:

    // mixin for managing is action allowed event delegates
    mixin IsActionAllowedHandler;

    // mixin for managing process notification event delegates     
    mixin ProcessNotificationHandler;

    OnSessionDetach[] sessionDetachDelegates;
    OnSessionClose[] sessionCloseDelegates;

    Terminal[] terminals;
    string _name;
    bool _synchronizeInput;

    string _sessionUUID;

    Box group;
    MaximizedInfo maximizedInfo;

    Terminal lastFocused;

    /**
     * Creates the session user interface
     */
    
    /**
     * We only have this as an intermediate widget to allow the page
     * to be re-parented and drawn in slide-out previews
     */
    Box _drawable; 
     
    void createUI(string profileUUID, string workingDir, bool firstRun) {
<<<<<<< HEAD
        Terminal terminal = createTerminal(profileUUID);
        createUI(terminal);
=======
        _drawable = new Box(Orientation.VERTICAL, 0);
        add(_drawable);
        // Fix transparency bugs on ubuntu where background-color 
        // for widgets don't seem to take
        getStyleContext().addClass("terminix-notebook-page");
        Terminal terminal = createTerminal(profileUUID);
        _drawable.add(terminal);
>>>>>>> fa93bf3c
        terminal.initTerminal(workingDir, firstRun);
    }

    void createUI(Terminal terminal) {
        createGroup();
        group.add(terminal);
        lastFocused = terminal;
    }

    void createGroup() {
        group = new Box(Orientation.VERTICAL, 0);
        // Fix transparency bugs on ubuntu where background-color 
        // for widgets don't seem to take
        group.getStyleContext().addClass("terminix-notebook-page");
        addNamed(group, "group");
    }

    void notifySessionClose() {
        foreach (dlg; sessionCloseDelegates) {
            dlg(this);
        }
    }

    void notifySessionDetach(Session session, int x, int y, bool isNewSession) {
        foreach (dlg; sessionDetachDelegates) {
            dlg(session, x, y, isNewSession);
        }
    }

    void sequenceTerminalID() {
        foreach (i, terminal; terminals) {
            terminal.terminalID = i;
        }
    }

    /**
     * Create a Paned widget and modify some properties to
     * make it look somewhat attractive on Ubuntu and non Adwaita themes.
     */
    Paned createPaned(Orientation orientation) {
        Paned result = new Paned(orientation);
        result.setWideHandle(false);
        return result;
    }

    /**
     * Creates the terminal widget and wires the various
     * event handlers. Note the terminal widget is a composite
     * widget and not the actual VTE widget provided by GTK.
     *
     * The VTE widget is not exposed to the session.
     */
    Terminal createTerminal(string profileUUID) {
        Terminal terminal = new Terminal(profileUUID);
        addTerminal(terminal);
        return terminal;
    }

    /**
     * Adds a new terminal to the session, usually this is a newly
     * created terminal but can also be one attached to this session
     * from another session via DND
     */
    void addTerminal(Terminal terminal) {
        terminal.addOnTerminalClose(&onTerminalClose);
        terminal.addOnTerminalRequestDetach(&onTerminalRequestDetach);
        terminal.addOnTerminalRequestSplit(&onTerminalRequestSplit);
        terminal.addOnTerminalRequestMove(&onTerminalRequestMove);
        terminal.addOnTerminalInFocus(&onTerminalInFocus);
        terminal.addOnTerminalKeyPress(&onTerminalKeyPress);
        terminal.addOnProcessNotification(&onTerminalProcessNotification);
        terminal.addOnIsActionAllowed(&onTerminalIsActionAllowed);
        terminal.addOnTerminalRequestStateChange(&onTerminalRequestStateChange);
        terminals ~= terminal;
        terminal.terminalID = terminals.length - 1;
        terminal.synchronizeInput = synchronizeInput;
    }

    /**
     * Closes the terminal and removes it from the session. This can be
     * called when a terminal is closed naturally or when a terminal
     * is removed from the session completely.
     */
    void removeTerminal(Terminal terminal) {
        int id = to!int(terminal.terminalID);
        trace("Removing terminal from session");
        if (lastFocused == terminal)
            lastFocused = null;
        //Remove delegates
        terminal.removeOnTerminalClose(&onTerminalClose);
        terminal.removeOnTerminalRequestDetach(&onTerminalRequestDetach);
        terminal.removeOnTerminalRequestSplit(&onTerminalRequestSplit);
        terminal.removeOnTerminalRequestMove(&onTerminalRequestMove);
        terminal.removeOnTerminalInFocus(&onTerminalInFocus);
        terminal.removeOnTerminalKeyPress(&onTerminalKeyPress);
        terminal.removeOnProcessNotification(&onTerminalProcessNotification);
        terminal.removeOnIsActionAllowed(&onTerminalIsActionAllowed);
        terminal.removeOnTerminalRequestStateChange(&onTerminalRequestStateChange);
        //unparent the terminal
        unparentTerminal(terminal);
        //Remove terminal
        gx.util.array.remove(terminals, terminal);
        //Only one terminal open, close session
        trace(format("There are %d terminals left", terminals.length));
        if (terminals.length == 0) {
            trace("No more terminals, requesting session be closed");
            notifySessionClose();
            return;
        }
        //Update terminal IDs to fill in hole
        sequenceTerminalID();
        //Fix Issue #33
        if (id >= terminals.length)
            id = to!int(terminals.length) - 1;
        if (id >= 0 && id < terminals.length) {
            focusTerminal(id);
        }
        showAll();
    }

    /**
     * Find a terminal based on it's UUID
     */
    Terminal findTerminal(string terminalUUID) {
        foreach (terminal; terminals) {
            if (terminal.terminalUUID == terminalUUID)
                return terminal;
        }
        return null;
    }

    /**
     * Splits the terminal into two by removing the existing terminal, add
     * a Paned (i.e. Splitter) and then placing the original terminal and a 
     * new terminal in the new Paned.
     *
     * Note that we do not insert the Terminal widget directly into a Paned,
     * instead a Box is added first as a shim. This is required so that if the
     * user splits the terminal again, the box forces the parent Paned to keep
     * it's layout while we remove the terminal and insert a new Paned in it's
     * spot. Without this shim the layout becomes screwed up.
     *
     * If there is some magic way in GTK to do this without the extra Box shim
     * it would be nice to eliminate this. 
     */
    void onTerminalRequestSplit(Terminal terminal, Orientation orientation) {
        trace("Splitting Terminal");
        Terminal newTerminal = createTerminal(terminal.profileUUID);
        trace("Inserting terminal");
        insertTerminal(terminal, newTerminal, orientation, 2);
        trace("Intializing terminal with " ~ terminal.currentDirectory);
        newTerminal.initTerminal(terminal.currentDirectory, false);
    }

    /**
     * Removes a terminal from it's parent and cleans up splitter if necessary
     * Note that this does not unset event handlers or do any other cleanup as
     * this method is used both when moving and closing terminals.
     *
     * This is a bit convoluted since we are using Box as a shim to 
     * preserve spacing. Every child widget is embeded in a Box which
     * is then embeded in a Paned. So an example heirarchy qouls be as follows:
     *
     * Session (Box) -> Paned -> Box -> Terminal
     *                        -> Box -> Paned -> Box -> Terminal
     *                                        -> Box -> Terminal
     */
    void unparentTerminal(Terminal terminal) {

        /**
        * Given a terminal, find the other child in the splitter.
        * Note the other child could be either a terminal or 
        * another splitter. In either case a Box will be the immediate
        * child hence we return that since this function is called
        * in preparation to remove the other child and replace the
        * splitter with it.
        */
        Box findOtherChild(Terminal terminal, Paned paned) {
            Box box1 = cast(Box) paned.getChild1();
            Box box2 = cast(Box) paned.getChild2();

            //If terminal is maximized we can short-circuit check since
            // we know terminal's parent already
            if (maximizedInfo.isMaximized) {
                return equal(box1, maximizedInfo.parent) ? box2 : box1;
            }

            Widget widget1 = gx.gtk.util.getChildren(box1)[0];

            Terminal terminal1 = cast(Terminal) widget1;

            int result = terminal == terminal1 ? 1 : 2;
            return (result == 1 ? box2 : box1);
        }

        Paned paned;
        if (maximizedInfo.isMaximized) {
            paned = cast(Paned) maximizedInfo.parent.getParent();
        } else {
            paned = cast(Paned) terminal.getParent().getParent();
        }
        // If no paned this means there is only one terminal left
        // Just unparent the terminal and carry on
        if (paned is null) {
            Box box = cast(Box) terminal.getParent();
            box.remove(terminal);
            return;
        }
        Box otherBox = findOtherChild(terminal, paned);
        paned.remove(otherBox);

        Box parent = cast(Box) paned.getParent();
        parent.remove(paned);

        //Need to add the widget in the box not the box itself since the Paned we removed is already in a Box
        //Fixes segmentation fault where when added box we created another layer of Box which caused the cast
        //to Paned to fail
        //Get child widget, could be Terminal or Paned       
        Widget widget = gx.gtk.util.getChildren(otherBox)[0];
        //Remove widget from original Box parent
        otherBox.remove(widget);
        //Add widget to new parent
        parent.add(widget);
        //Clean up terminal parent, use container as base class since
        //terminal can be parented to either Box or Stack which both
        //descend from Container
        Container container = cast(Container) terminal.getParent();
        container.remove(terminal);
    }

    /**
     * Inserts a source terminal into a destination by creating the necessary
     * splitters and box shims
     */
    void insertTerminal(Terminal dest, Terminal src, Orientation orientation, int child) {
        Box parent = cast(Box) dest.getParent();
        int height = parent.getAllocatedHeight();
        int width = parent.getAllocatedWidth();

        Box b1 = new Box(Orientation.VERTICAL, 0);
        Box b2 = new Box(Orientation.VERTICAL, 0);

        Paned paned = new Paned(orientation);
        paned.pack1(b1, true, true);
        paned.pack2(b2, true, true);

        parent.remove(dest);
        parent.showAll();
        if (child == 1) {
            b1.add(src);
            b2.add(dest);
        } else {
            b1.add(dest);
            b2.add(src);
        }

        final switch (orientation) {
        case Orientation.HORIZONTAL:
            paned.setPosition(width / 2);
            break;
        case Orientation.VERTICAL:
            paned.setPosition(height / 2);
            break;
        }
        parent.add(paned);
        parent.showAll();
        //Fix for issue #33
        focusTerminal(src.terminalID);
    }

    void onTerminalRequestMove(string srcUUID, Terminal dest, DragQuadrant dq) {

        Session getSession(Terminal terminal) {
            Widget widget = terminal.getParent();
            while (widget !is null) {
                Session result = cast(Session) widget;
                if (result !is null)
                    return result;
                widget = widget.getParent();
            }
            return null;
        }

        trace(format("Moving terminal %d to quadrant %d", dest.terminalID, dq));
        Terminal src = findTerminal(srcUUID);
        // If terminal is not null, its from this session. If it
        // is null then dropped from a different session, maybe different window
        if (src !is null) {
            unparentTerminal(src);
        } else {
            trace("Moving terminal from different session");
            src = cast(Terminal) terminix.findWidgetForUUID(srcUUID);
            if (src is null) {
                showErrorDialog(cast(Window) this.getToplevel(), _("Could not locate dropped terminal"));
                return;
            }
            Session session = getSession(src);
            if (session is null) {
                showErrorDialog(cast(Window) this.getToplevel(), _("Could not locate session for dropped terminal"));
                return;
            }
            trace("Removing Terminal from other session");
            session.removeTerminal(src);
            //Add terminal to this one
            addTerminal(src);
        }
        Orientation orientation = (dq == DragQuadrant.TOP || dq == DragQuadrant.BOTTOM) ? Orientation.VERTICAL : Orientation.HORIZONTAL;
        int child = (dq == DragQuadrant.TOP || dq == DragQuadrant.LEFT) ? 1 : 2;
        //Inserting terminal
        //trace(format("Inserting terminal orient=$d, child=$d", orientation, child));
        insertTerminal(dest, src, orientation, child);
    }

    void closeTerminal(Terminal terminal) {
        removeTerminal(terminal);
        terminal.destroy();
    }

    /**
     * Event handler that get's called when Terminal is closed
	 */
    void onTerminalClose(Terminal terminal) {
        closeTerminal(terminal);
    }

    void onTerminalProcessNotification(string summary, string _body, string terminalUUID, string sessionUUID = null) {
        notifyProcessNotification(summary, _body, terminalUUID, _sessionUUID);
    }

    bool onTerminalIsActionAllowed(ActionType actionType) {
        switch (actionType) {
        case ActionType.DETACH:
            //Ok this is a bit weird but we only only a terminal to be detached
            //if a session has more then one terminal in it OR the application
            //has multiple sessions. 
            return terminals.length > 1 || notifyIsActionAllowed(ActionType.DETACH);
        default:
            return false;
        }
    }

    /**
     * Request from the terminal to detach itself into a new window,
     * typically a result of a drag operation
     */
    void onTerminalRequestDetach(Terminal terminal, int x, int y) {
        trace("Detaching session");
        //Only one terminal, just detach session as a whole
        if (terminals.length == 1) {
            notifySessionDetach(this, x, y, false);
        } else {
            removeTerminal(terminal);
            Session session = new Session(this._name, terminal);
            notifySessionDetach(session, x, y, true);

            //Update terminal IDs to fill in hole
            sequenceTerminalID();
            showAll();
        }
    }

    void onTerminalInFocus(Terminal terminal) {
        //trace("Focus noted");
        lastFocused = terminal;
    }

    void onTerminalKeyPress(Terminal originator, Event event) {
        trace("Got key press");
        Event newEvent = event.copy();
        foreach (terminal; terminals) {
            if (originator.getWidgetStruct() != terminal.getWidgetStruct() && terminal.synchronizeInput) {
                trace("sending key press, sendEvent = " ~ to!string(event.key.sendEvent));
                newEvent.key.sendEvent = 1;
                terminal.echoKeyPressEvent(newEvent);
            }
        }
    }

    /**
     * Manages changing a terminal from maximized to normal
     */
    bool onTerminalRequestStateChange(Terminal terminal, TerminalState state) {
        trace("Changing window state");
        //Already have a maximized terminal
        if (terminals.length == 1) {
            trace("Only one terminal in session, ignoring maximize request");
            return false;
        }
        if (state == TerminalState.MAXIMIZED && maximizedInfo.isMaximized) {
            error("A Terminal is already maximized, ignoring");
            return false;
        }
        if (state == TerminalState.NORMAL && !maximizedInfo.isMaximized) {
            error("Terminal is not maximized, ignoring");
            return false;
        }
        if (state == TerminalState.NORMAL && maximizedInfo.terminal != terminal) {
            error("A different Terminal is maximized, ignoring");
            return false;
        }
        final switch (state) {
        case TerminalState.MAXIMIZED:
            trace("Maximizing terminal");
            maximizedInfo.terminal = terminal;
            maximizedInfo.parent = cast(Box) terminal.getParent();
            maximizedInfo.isMaximized = true;
            maximizedInfo.parent.remove(terminal);
            addNamed(terminal, "maximized");
            trace("Switching stack to terminal");
            terminal.show();
            setVisibleChild(terminal);
            break;
        case TerminalState.NORMAL:
            trace("Restoring terminal");
            remove(terminal);
            maximizedInfo.parent.add(terminal);
            maximizedInfo.isMaximized = false;
            maximizedInfo.parent = null;
            maximizedInfo.terminal = null;
            setVisibleChild(group);
            break;
        }
        terminal.focusTerminal();
        return true;
    }

    /************************************************
 * De/Serialization code in this private block
 ************************************************/
private:

    string _filename;
    string maximizedTerminalUUID;

    enum NODE_TYPE = "type";
    enum NODE_NAME = "name";
    enum NODE_ORIENTATION = "orientation";
    enum NODE_SCALED_POSITION = "position";
    enum NODE_CHILD = "child";
    enum NODE_CHILD1 = "child1";
    enum NODE_CHILD2 = "child2";
    enum NODE_DIRECTORY = "directory";
    enum NODE_PROFILE = "profile";
    enum NODE_WIDTH = "width";
    enum NODE_HEIGHT = "height";
    enum NODE_MAXIMIZED = "maximized";

    /** 
     * Widget Types which are serialized
     */
    enum WidgetType : string {
        SESSION = "Session",
        PANED = "Paned",
        TERMINAL = "Terminal",
        OTHER = "Other"
    }

    /**
     * Determine the widget type, we only need to serialize the
     * Paned and TerminalPane widgets. The Box used as a shim does
     * not need to be serialized.
     */
    public WidgetType getSerializedType(Widget widget) {
        if (cast(Session) widget !is null)
            return WidgetType.SESSION;
        else if (cast(Terminal) widget !is null)
            return WidgetType.TERMINAL;
        else if (cast(Paned) widget !is null)
            return WidgetType.PANED;
        else
            return WidgetType.OTHER;
    }

    /**
     * Serialize a widget depending on it's type
     */
    JSONValue serializeWidget(Widget widget, SessionSizeInfo sizeInfo) {
        JSONValue value = [NODE_TYPE : getSerializedType(widget)];
        WidgetType wt = getSerializedType(widget);
        switch (wt) {
        case WidgetType.PANED:
            serializePaned(value, cast(Paned) widget, sizeInfo);
            break;
        case WidgetType.TERMINAL:
            serializeTerminal(value, cast(Terminal) widget);
            break;
        default:
            trace("Unknown Widget, can't serialize");
        }
        return value;
    }

    /**
     * Serialize the Paned widget
     */
    JSONValue serializePaned(JSONValue value, Paned paned, SessionSizeInfo sizeInfo) {

        /**
         * Added to check for maximized state and grab right terminal
         */
        void serializeBox(string node, Box box) {
            Widget[] widgets = gx.gtk.util.getChildren(box);
            if (widgets.length == 0 && maximizedInfo.isMaximized && equal(box, maximizedInfo.parent)) {
                value.object[node] = serializeWidget(maximizedInfo.terminal, sizeInfo);
            } else {
                value.object[node] = serializeWidget(widgets[0], sizeInfo);
            }
        }

        value[NODE_ORIENTATION] = JSONValue(paned.getOrientation());
        //Switch to integer to fix Issue #49 and work around D std.json bug
        int positionPercent = to!int(sizeInfo.scalePosition(paned.getPosition, paned.getOrientation()) * 100);
        value[NODE_SCALED_POSITION] = JSONValue(positionPercent);
        value[NODE_TYPE] = WidgetType.PANED;
        Box box1 = cast(Box) paned.getChild1();
        serializeBox(NODE_CHILD1, box1);
        Box box2 = cast(Box) paned.getChild2();
        serializeBox(NODE_CHILD2, box2);
        return value;
    }

    /**
     * Serialize the TerminalPane widget
     */
    JSONValue serializeTerminal(JSONValue value, Terminal terminal) {
        value[NODE_PROFILE] = terminal.profileUUID;
        value[NODE_DIRECTORY] = terminal.currentDirectory;
        value[NODE_WIDTH] = JSONValue(terminal.getAllocatedWidth());
        value[NODE_HEIGHT] = JSONValue(terminal.getAllocatedHeight());
        if (maximizedInfo.isMaximized && equal(terminal, maximizedInfo.terminal)) {
            value[NODE_MAXIMIZED] = JSONValue(true);
        }
        return value;
    }

    /**
     * Parse a node and determine whether it is it a Terminal or Paned
     * child that needs de-serialization
     */
    Widget parseNode(JSONValue value, SessionSizeInfo sizeInfo) {
        if (value[NODE_TYPE].str() == WidgetType.TERMINAL)
            return parseTerminal(value);
        else
            return parsePaned(value, sizeInfo);
    }

    /**
     * De-serialize a TerminalPane widget
     */
    Terminal parseTerminal(JSONValue value) {
        trace("Loading terminal");
        //TODO Check that the profile exists and use default if it doesn't
        string profileUUID = value[NODE_PROFILE].str();
        Terminal terminal = createTerminal(profileUUID);
        terminal.initTerminal(value[NODE_DIRECTORY].str(), false);
        if (NODE_MAXIMIZED in value && value[NODE_MAXIMIZED].type == JSON_TYPE.TRUE) {
            maximizedTerminalUUID = terminal.terminalUUID;
        }
        return terminal;
    }

    /**
     * De-serialize a Paned widget
     */
    Paned parsePaned(JSONValue value, SessionSizeInfo sizeInfo) {
        trace("Loading paned");
        Orientation orientation = cast(Orientation) value[NODE_ORIENTATION].integer();
        Paned paned = createPaned(orientation);
        Box b1 = new Box(Orientation.VERTICAL, 0);
        b1.add(parseNode(value[NODE_CHILD1], sizeInfo));
        Box b2 = new Box(Orientation.VERTICAL, 0);
        b2.add(parseNode(value[NODE_CHILD2], sizeInfo));
        paned.pack1(b1, true, true);
        paned.pack2(b2, true, true);
        // Fix for issue #49
        JSONValue position = value[NODE_SCALED_POSITION];
        double percent;
        if (position.type == JSON_TYPE.FLOAT) {
            percent = value[NODE_SCALED_POSITION].floating();
        } else {
            percent = to!double(value[NODE_SCALED_POSITION].integer) / 100.0;
        }
        trace(format("Paned position percent: %f", percent));
        paned.setPosition(sizeInfo.getPosition(percent, orientation));
        return paned;
    }

    /**
     * De-serialize a session
     */
    void parseSession(JSONValue value, SessionSizeInfo sizeInfo) {
        maximizedTerminalUUID.length = 0;
        _name = value[NODE_NAME].str();
        JSONValue child = value[NODE_CHILD];
        trace(child.toPrettyString());
        group.add(parseNode(child, sizeInfo));
        if (maximizedTerminalUUID.length > 0) {
            Terminal terminal = findTerminal(maximizedTerminalUUID);
            if (terminal !is null) {
                trace("Maximizing terminal " ~ maximizedTerminalUUID);
                terminal.maximize();
            }
        }
    }

private:

    /**
     * Creates a new session with the specified terminal
     */
    this(string sessionName, Terminal terminal) {
        super();
        _sessionUUID = randomUUID().toString();
        _name = sessionName;
        addTerminal(terminal);
        createUI(terminal);
    }

public:

    /**
     * Creates a new session
     * 
     * Params:
     *  name        = The name of the session
     *  profileUUID = The profile to use when creating the initial terminal for the session
     *  workingDir  = The working directory to use in the initial terminal
     *  firstRun    = A flag to indicate this is the first session for the app, used to determine if geometry is set based on profile
     */
    this(string name, string profileUUID, string workingDir, bool firstRun) {
        super();
        _sessionUUID = randomUUID().toString();
        _name = name;
        createUI(profileUUID, workingDir, firstRun);
    }

    /**
     * Creates a new session by de-serializing a session from JSON
     *
     * TODO Determine whether we need to support concept of firstRun for loading session
     * 
     * Params:
     *  value       = The root session node of the JSON block used to for deserialization
     *  filename    = The filename corresponding to the JSON block
     *  width       = The expected width and height of the session, used to scale Paned positions
     *  firstRun    = A flag to indicate this is the first session for the app, used to determine if geometry is set based on profile
     */
    this(JSONValue value, string filename, int width, int height, bool firstRun) {
        super();
        createGroup();
        _sessionUUID = randomUUID().toString();
        try {
            parseSession(value, SessionSizeInfo(width, height));
            _filename = filename;
        }
        catch (Exception e) {
            throw new SessionCreationException("Session could not be created due to error: " ~ e.msg, e);
        }
    }

    /**
     * Finds the widget matching a specific UUID, typically
     * a Session or Terminal
     */
    Widget findWidgetForUUID(string uuid) {
        trace("Searching terminals " ~ uuid);
        return findTerminal(uuid);
    }

    /**
     * Serialize the session
     *
     * Returns:
     *  The JSON representation of the session
     */
    JSONValue serialize() {
        JSONValue root = ["version" : "1.0"];
        root.object[NODE_NAME] = _name;
        root.object[NODE_WIDTH] = JSONValue(getAllocatedWidth());
        root.object[NODE_HEIGHT] = JSONValue(getAllocatedHeight());
        SessionSizeInfo sizeInfo = SessionSizeInfo(getAllocatedWidth(), getAllocatedHeight());
        root.object[NODE_CHILD] = serializeWidget(gx.gtk.util.getChildren(group)[0], sizeInfo);
        root[NODE_TYPE] = WidgetType.SESSION;
        return root;
    }

    static void getPersistedSessionSize(JSONValue value, out int width, out int height) {
        try {
            width = to!int(value[NODE_WIDTH].integer());
            height = to!int(value[NODE_HEIGHT].integer());
        }
        catch (Exception e) {
            throw new SessionCreationException("Session could not be created due to error: " ~ e.msg, e);
        }
    }

    /**
     * The name of the session
     */
    @property string name() {
        return _name;
    }

    @property void name(string value) {
        if (value.length > 0) {
            _name = value;
        }
    }

    /**
     * Unique and immutable session ID
     */
    @property string sessionUUID() {
        return _sessionUUID;
    }

    /**
     * If the session was created via de-serialization the filename used, otherwise null
     */
    @property string filename() {
        return _filename;
    }

    @property void filename(string value) {
        _filename = value;
    }

    /**
     * Whether the input for all terminals is synchronized
     */
    @property bool synchronizeInput() {
        return _synchronizeInput;
    }

    @property void synchronizeInput(bool value) {
        _synchronizeInput = value;
        foreach (terminal; terminals) {
            terminal.synchronizeInput = value;
        }
    }
    
    /**
     * Used to support re-parenting to enable a thumbnail
     * image to be drawn off screen
     */ 
    @property Box drawable() {
        return _drawable;
    }

    /**
     * Whether any terminals in the session have a child process running
     */
    bool isProcessRunning() {
        foreach (terminal; terminals) {
            if (terminal.isProcessRunning())
                return true;
        }
        return false;
    }

    /**
     * Restore focus to the terminal that last had focus in the session
     */
    void focusRestore() {
        if (lastFocused !is null) {
            trace("Restoring focus to terminal");
            lastFocused.focusTerminal();
        }
    }

    /**
     * Focus the next terminal in the session
     */
    void focusNext() {
        ulong id = 0;
        if (lastFocused !is null) {
            id = lastFocused.terminalID + 1;
            if (id >= terminals.length)
                id = 0;
        }
        focusTerminal(id);
    }

    /**
     * Focus the previous terminal in the session
     */
    void focusPrevious() {
        ulong id = 0;
        if (lastFocused !is null) {
            id = lastFocused.terminalID - 1;
            if (id < 0)
                id = terminals.length - 1;
        }
        focusTerminal(id);
    }

    /**
     * Focus the terminal designated by the ID
     */
    bool focusTerminal(ulong terminalID) {
        if (terminalID >= 0 && terminalID < terminals.length) {
            terminals[terminalID].focusTerminal();
            return true;
        }
        return false;
    }

    /**
     * Focus the terminal designated by the UUID
     */
    bool focusTerminal(string terminalUUID) {
        foreach (terminal; terminals) {
            if (terminal.terminalUUID == terminalUUID) {
                terminal.focusTerminal();
                return true;
            }
        }
        return false;
    }

    void addOnSessionClose(OnSessionClose dlg) {
        sessionCloseDelegates ~= dlg;
    }

    void removeOnSessionClose(OnSessionClose dlg) {
        gx.util.array.remove(sessionCloseDelegates, dlg);
    }

    void addOnSessionDetach(OnSessionDetach dlg) {
        sessionDetachDelegates ~= dlg;
    }

    void removeOnSessionDetach(OnSessionDetach dlg) {
        gx.util.array.remove(sessionDetachDelegates, dlg);
    }
}

/**
 * Class used to prompt user for session name and profile to use when
 * adding a new session.
 */
package class SessionProperties : Dialog {

private:
    Entry eName;
    ComboBox cbProfile;

    void createUI(string name, string profileUUID) {

        Grid grid = new Grid();
        grid.setColumnSpacing(12);
        grid.setRowSpacing(6);
        grid.setMarginTop(18);
        grid.setMarginBottom(18);
        grid.setMarginLeft(18);
        grid.setMarginRight(18);

        Label label = new Label(format("<b>%s</b>", _("Name")));
        label.setUseMarkup(true);
        label.setHalign(Align.END);
        grid.attach(label, 0, 0, 1, 1);

        eName = new Entry();
        eName.setText(name);
        eName.setMaxWidthChars(30);
        eName.setActivatesDefault(true);
        grid.attach(eName, 1, 0, 1, 1);

        label = new Label(format("<b>%s</b>", _("Profile")));
        label.setUseMarkup(true);
        label.setHalign(Align.END);
        grid.attach(label, 0, 1, 1, 1);

        ProfileInfo[] profiles = prfMgr.getProfiles();
        string[] names = new string[profiles.length];
        string[] uuid = new string[profiles.length];
        foreach (i, profile; profiles) {
            names[i] = profile.name;
            uuid[i] = profile.uuid;
        }
        cbProfile = createNameValueCombo(names, uuid);
        cbProfile.setActiveId(profileUUID);
        cbProfile.setHexpand(true);
        grid.attach(cbProfile, 1, 1, 1, 1);

        getContentArea().add(grid);
    }

public:

    this(Window parent, string name, string profileUUID) {
        super(_("New Session"), parent, GtkDialogFlags.MODAL + GtkDialogFlags.USE_HEADER_BAR, [StockID.CANCEL, StockID.OK], [ResponseType.CANCEL, ResponseType.OK]);
        setDefaultResponse(ResponseType.OK);
        createUI(name, profileUUID);
    }

    @property string name() {
        return eName.getText();
    }

    @property string profileUUID() {
        return cbProfile.getActiveId();
    }
}

private:

/**
 * used during session serialization to store any width/height/position elements
 * as scaled entities so that if restoring a session in a smaller/larger space
 * everything stays proportional
 */
struct SessionSizeInfo {
    int width;
    int height;

    double scalePosition(int position, Orientation orientation) {
        final switch (orientation) {
        case Orientation.HORIZONTAL:
            return to!double(position) / to!double(width);
        case Orientation.VERTICAL:
            return to!double(position) / to!double(height);
        }
    }

    int getPosition(double scaledPosition, Orientation orientation) {
        final switch (orientation) {
        case Orientation.HORIZONTAL:
            return to!int(scaledPosition * width);
        case Orientation.VERTICAL:
            return to!int(scaledPosition * height);
        }
    }
}

/**
 * When a terminal is maximized, this remembers where
 * the terminal was parented as well as any other useful
 * info.
 */
struct MaximizedInfo {
    bool isMaximized;
    Box parent;
    Terminal terminal;
}<|MERGE_RESOLUTION|>--- conflicted
+++ resolved
@@ -82,7 +82,7 @@
  * takes too much vertical space and I'll like the UI in Builder which also doesn't do this
  * and which inspired this application.
  */
-class Session : Stack {
+class Session : Box {
 
 private:
 
@@ -100,6 +100,8 @@
     bool _synchronizeInput;
 
     string _sessionUUID;
+    
+    Stack stack;
 
     Box group;
     MaximizedInfo maximizedInfo;
@@ -109,30 +111,15 @@
     /**
      * Creates the session user interface
      */
-    
-    /**
-     * We only have this as an intermediate widget to allow the page
-     * to be re-parented and drawn in slide-out previews
-     */
-    Box _drawable; 
-     
     void createUI(string profileUUID, string workingDir, bool firstRun) {
-<<<<<<< HEAD
         Terminal terminal = createTerminal(profileUUID);
         createUI(terminal);
-=======
-        _drawable = new Box(Orientation.VERTICAL, 0);
-        add(_drawable);
-        // Fix transparency bugs on ubuntu where background-color 
-        // for widgets don't seem to take
-        getStyleContext().addClass("terminix-notebook-page");
-        Terminal terminal = createTerminal(profileUUID);
-        _drawable.add(terminal);
->>>>>>> fa93bf3c
         terminal.initTerminal(workingDir, firstRun);
     }
 
     void createUI(Terminal terminal) {
+        stack = new Stack();
+        add(stack);
         createGroup();
         group.add(terminal);
         lastFocused = terminal;
@@ -143,7 +130,7 @@
         // Fix transparency bugs on ubuntu where background-color 
         // for widgets don't seem to take
         group.getStyleContext().addClass("terminix-notebook-page");
-        addNamed(group, "group");
+        stack.addNamed(group, "group");
     }
 
     void notifySessionClose() {
@@ -536,19 +523,19 @@
             maximizedInfo.parent = cast(Box) terminal.getParent();
             maximizedInfo.isMaximized = true;
             maximizedInfo.parent.remove(terminal);
-            addNamed(terminal, "maximized");
+            stack.addNamed(terminal, "maximized");
             trace("Switching stack to terminal");
             terminal.show();
-            setVisibleChild(terminal);
+            stack.setVisibleChild(terminal);
             break;
         case TerminalState.NORMAL:
             trace("Restoring terminal");
-            remove(terminal);
+            stack.remove(terminal);
             maximizedInfo.parent.add(terminal);
             maximizedInfo.isMaximized = false;
             maximizedInfo.parent = null;
             maximizedInfo.terminal = null;
-            setVisibleChild(group);
+            stack.setVisibleChild(group);
             break;
         }
         terminal.focusTerminal();
@@ -740,7 +727,7 @@
      * Creates a new session with the specified terminal
      */
     this(string sessionName, Terminal terminal) {
-        super();
+        super(Orientation.VERTICAL, 0);
         _sessionUUID = randomUUID().toString();
         _name = sessionName;
         addTerminal(terminal);
@@ -759,7 +746,7 @@
      *  firstRun    = A flag to indicate this is the first session for the app, used to determine if geometry is set based on profile
      */
     this(string name, string profileUUID, string workingDir, bool firstRun) {
-        super();
+        super(Orientation.VERTICAL, 0);
         _sessionUUID = randomUUID().toString();
         _name = name;
         createUI(profileUUID, workingDir, firstRun);
@@ -777,7 +764,7 @@
      *  firstRun    = A flag to indicate this is the first session for the app, used to determine if geometry is set based on profile
      */
     this(JSONValue value, string filename, int width, int height, bool firstRun) {
-        super();
+        super(Orientation.VERTICAL, 0);
         createGroup();
         _sessionUUID = randomUUID().toString();
         try {
@@ -874,8 +861,8 @@
      * Used to support re-parenting to enable a thumbnail
      * image to be drawn off screen
      */ 
-    @property Box drawable() {
-        return _drawable;
+    @property Widget drawable() {
+        return stack;
     }
 
     /**
