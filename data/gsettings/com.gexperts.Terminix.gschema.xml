--- conflicted
+++ resolved
@@ -508,6 +508,50 @@
       <default>'&lt;Ctrl&gt;s'</default>
       <summary>Keyboard shortcut to view session sidebar</summary>
     </key>  
+    <key name="win-switch-to-session-0" type="s">
+      <default>'disabled'</default>
+      <summary>Keyboard shortcut to switch to session 0</summary>
+    </key>
+    <key name="win-switch-to-session-1" type="s">
+      <default>'disabled'</default>
+      <summary>Keyboard shortcut to switch to session 1</summary>
+    </key>
+    <key name="win-switch-to-session-2" type="s">
+      <default>'disabled'</default>
+      <summary>Keyboard shortcut to switch to session 2</summary>
+    </key>
+    <key name="win-switch-to-session-3" type="s">
+      <default>'disabled'</default>
+      <summary>Keyboard shortcut to switch to session 3</summary>
+    </key>
+    <key name="win-switch-to-session-4" type="s">
+      <default>'disabled'</default>
+      <summary>Keyboard shortcut to switch to session 4</summary>
+    </key>
+    <key name="win-switch-to-session-5" type="s">
+      <default>'disabled'</default>
+      <summary>Keyboard shortcut to switch to session 5</summary>
+    </key>
+    <key name="win-switch-to-session-6" type="s">
+      <default>'disabled'</default>
+      <summary>Keyboard shortcut to switch to session 6</summary>
+    </key>
+    <key name="win-switch-to-session-7" type="s">
+      <default>'disabled'</default>
+      <summary>Keyboard shortcut to switch to session 7</summary>
+    </key>
+    <key name="win-switch-to-session-8" type="s">
+      <default>'disabled'</default>
+      <summary>Keyboard shortcut to switch to session 8</summary>
+    </key>
+    <key name="win-switch-to-session-9" type="s">
+      <default>'disabled'</default>
+      <summary>Keyboard shortcut to switch to session 9</summary>
+    </key>
+    <key name="win-fullscreen" type="s">
+      <default>'F11'</default>
+      <summary>Keyboard shortcut to toggle fullscreen</summary>
+    </key>
     <!-- Can't use accelerators with tab, may need to hardwire this in VTE -->
     <key name="session-switch-to-next-terminal" type="s">
       <default>'&lt;Ctrl&gt;Tab'</default>
@@ -517,63 +561,6 @@
       <default>'&lt;Ctrl&gt;&lt;Shift&gt;Tab'</default>
       <summary>Keyboard shortcut to switch to the previous terminal</summary>
     </key>
-
-    <key name="win-switch-to-session-0" type="s">
-      <default>'disabled'</default>
-      <summary>Keyboard shortcut to switch to session 0</summary>
-    </key>
-    <key name="win-switch-to-session-1" type="s">
-      <default>'disabled'</default>
-      <summary>Keyboard shortcut to switch to session 1</summary>
-    </key>
-    <key name="win-switch-to-session-2" type="s">
-      <default>'disabled'</default>
-      <summary>Keyboard shortcut to switch to session 2</summary>
-    </key>
-    <key name="win-switch-to-session-3" type="s">
-      <default>'disabled'</default>
-      <summary>Keyboard shortcut to switch to session 3</summary>
-    </key>
-    <key name="win-switch-to-session-4" type="s">
-      <default>'disabled'</default>
-      <summary>Keyboard shortcut to switch to session 4</summary>
-    </key>
-    <key name="win-switch-to-session-5" type="s">
-      <default>'disabled'</default>
-      <summary>Keyboard shortcut to switch to session 5</summary>
-    </key>
-    <key name="win-switch-to-session-6" type="s">
-      <default>'disabled'</default>
-      <summary>Keyboard shortcut to switch to session 6</summary>
-    </key>
-    <key name="win-switch-to-session-7" type="s">
-      <default>'disabled'</default>
-      <summary>Keyboard shortcut to switch to session 7</summary>
-    </key>
-    <key name="win-switch-to-session-8" type="s">
-      <default>'disabled'</default>
-      <summary>Keyboard shortcut to switch to session 8</summary>
-    </key>
-    <key name="win-switch-to-session-9" type="s">
-      <default>'disabled'</default>
-      <summary>Keyboard shortcut to switch to session 9</summary>
-    </key>
-<<<<<<< HEAD
-    <key name="win-fullscreen" type="s">
-      <default>'F11'</default>
-      <summary>Keyboard shortcut to toggle fullscreen</summary>
-    </key>
-    <!-- Can't use accelerators with tab, may need to hardwire this in VTE -->
-    <key name="session-switch-to-next-terminal" type="s">
-      <default>'&lt;Ctrl&gt;Tab'</default>
-      <summary>Keyboard shortcut to switch to the next terminal</summary>
-    </key>
-    <key name="session-switch-to-previous-terminal" type="s">
-      <default>'&lt;Ctrl&gt;&lt;Shift&gt;Tab'</default>
-      <summary>Keyboard shortcut to switch to the previous terminal</summary>
-    </key>
-=======
->>>>>>> fa93bf3c
     <key name="terminal-split-horizontal" type="s">
       <default>'disabled'</default>
       <summary>Keyboard shortcut to split terminal horizontally</summary>
